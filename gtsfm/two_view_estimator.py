"""Estimator which operates on a pair of images to compute relative pose and verified indices.

Authors: Ayush Baid, John Lambert
"""
import logging
import timeit
from typing import Dict, Optional, Tuple, List

import dask
import gtsam
import numpy as np
from dask.delayed import Delayed
from gtsam import (
    CameraSetCal3Bundler,
    CameraSetCal3Fisheye,
    PinholeCameraCal3Bundler,
    Point2Vector,
    Pose3,
    Rot3,
    SfmTrack,
    Unit3,
)

import gtsfm.common.types as gtsfm_types
import gtsfm.utils.geometry_comparisons as comp_utils
import gtsfm.utils.logger as logger_utils
import gtsfm.utils.metrics as metric_utils
from gtsfm.bundle.bundle_adjustment import BundleAdjustmentOptimizer
from gtsfm.common.gtsfm_data import GtsfmData
from gtsfm.common.keypoints import Keypoints
from gtsfm.common.pose_prior import PosePrior
from gtsfm.common.two_view_estimation_report import TwoViewEstimationReport
from gtsfm.data_association.point3d_initializer import SVD_DLT_RANK_TOL
from gtsfm.frontend.inlier_support_processor import InlierSupportProcessor
from gtsfm.frontend.matcher.matcher_base import MatcherBase
from gtsfm.frontend.verifier.verifier_base import VerifierBase
from gtsfm.evaluation.metrics import GtsfmMetric, GtsfmMetricsGroup


logger = logger_utils.get_logger()

mpl_logger = logging.getLogger("matplotlib")
mpl_logger.setLevel(logging.WARNING)

pil_logger = logging.getLogger("PIL")
pil_logger.setLevel(logging.INFO)

PRE_BA_REPORT_TAG = "PRE_BA_2VIEW_REPORT"
POST_BA_REPORT_TAG = "POST_BA_2VIEW_REPORT"
POST_ISP_REPORT_TAG = "POST_INLIER_SUPPORT_PROCESSOR_2VIEW_REPORT"
VIEWGRAPH_REPORT_TAG = "VIEWGRAPH_2VIEW_REPORT"


class TwoViewEstimator:
    """Wrapper for running two-view relative pose estimation on image pairs in the dataset."""

    def __init__(
        self,
        matcher: MatcherBase,
        verifier: VerifierBase,
        inlier_support_processor: InlierSupportProcessor,
        bundle_adjust_2view: bool,
        eval_threshold_px: float,
        bundle_adjust_2view_maxiters: int = 100,
        ba_reproj_error_thresh: float = 0.5,
    ) -> None:
        """Initializes the two-view estimator from matcher and verifier.

        Args:
            matcher: matcher to use.
            verifier: verifier to use.
            inlier_support_processor: post-processor that uses information about RANSAC support to filter out pairs.
            bundle_adjust_2view: boolean flag indicating if bundle adjustment is to be run on the 2-view data.
            eval_threshold_px: distance threshold for marking a correspondence pair as inlier during evaluation
                (not during estimation).
            bundle_adjust_2view_maxiters (optional): max number of iterations for 2-view BA. Defaults to 100.
        """
        self._matcher = matcher
        self._verifier = verifier
        self.processor = inlier_support_processor
        self._bundle_adjust_2view = bundle_adjust_2view
        self._corr_metric_dist_threshold = eval_threshold_px
        self._ba_optimizer = BundleAdjustmentOptimizer(
            output_reproj_error_thresh=ba_reproj_error_thresh,
            robust_measurement_noise=True,
            max_iterations=bundle_adjust_2view_maxiters,
        )

    @classmethod
    def triangulate_two_view_correspondences(
        cls,
        camera_i1: gtsfm_types.CAMERA_TYPE,
        camera_i2: gtsfm_types.CAMERA_TYPE,
        keypoints_i1: Keypoints,
        keypoints_i2: Keypoints,
        corr_idxs: np.ndarray,
    ) -> List[SfmTrack]:
        """Triangulate 2-view correspondences to form 3d tracks.

        Args:
            camera_i1: camera for 1st view.
            camera_i2: camera for 2nd view.
            keypoints_i1: keypoints for 1st view.
            keypoints_i2: keypoints for 2nd view.
            corr_idxs: indices of corresponding keypoints.

        Returns:
            Triangulated 3D points as tracks.
        """
        camera_set = (
            CameraSetCal3Bundler() if isinstance(camera_i1, PinholeCameraCal3Bundler) else CameraSetCal3Fisheye()
        )
        camera_set.append(camera_i1)
        camera_set.append(camera_i2)

        tracks_3d: List[SfmTrack] = []
        valid_indices: List[int] = []
        for j, (idx1, idx2) in enumerate(corr_idxs):
            track_2d = Point2Vector()
            track_2d.append(keypoints_i1.coordinates[idx1])
            track_2d.append(keypoints_i2.coordinates[idx2])

            try:
                triangulated_pt = gtsam.triangulatePoint3(
                    camera_set, track_2d, rank_tol=SVD_DLT_RANK_TOL, optimize=False
                )
                track_3d = SfmTrack(triangulated_pt)
                track_3d.addMeasurement(0, track_2d[0])
                track_3d.addMeasurement(1, track_2d[1])
                tracks_3d.append(track_3d)
                valid_indices.append(j)
            except RuntimeError:
                pass
                # logger.error(e)

        return tracks_3d, valid_indices

    def bundle_adjust(
        self,
        keypoints_i1: Keypoints,
        keypoints_i2: Keypoints,
        verified_corr_idxs: np.ndarray,
        putative_corr_idxs: np.ndarray,
        camera_intrinsics_i1: gtsfm_types.CALIBRATION_TYPE,
        camera_intrinsics_i2: gtsfm_types.CALIBRATION_TYPE,
        i2Ri1_initial: Optional[Rot3],
        i2Ui1_initial: Optional[Unit3],
        i2Ti1_prior: Optional[PosePrior],
    ) -> Tuple[Optional[Rot3], Optional[Unit3], np.ndarray]:
        """Refine the relative pose using bundle adjustment on the 2-view scene.

        Args:
            keypoints_i1: keypoints from image i1.
            keypoints_i2: keypoints from image i2.
            verified_corr_idxs: indices of verified correspondences between i1 and i2.
            putative_corr_idxs: putative correspondences between i1 and i2.
            camera_intrinsics_i1: intrinsics for i1.
            camera_intrinsics_i2: intrinsics for i2.
            i2Ri1_initial: the relative rotation to be used as initial rotation between cameras.
            i2Ui1_initial: the relative unit direction, to be used to initialize initial translation between cameras.
            i2Ti1_prior: prior on the relative pose for cameras (i1, i2).
        Returns:
            Optimized relative rotation i2Ri1.
            Optimized unit translation i2Ui1.
            Optimized verified_corr_idxs.
        """
        i2Ti1_from_verifier: Optional[Pose3] = (
            Pose3(i2Ri1_initial, i2Ui1_initial.point3()) if i2Ri1_initial is not None else None
        )
        i2Ti1_initial: Optional[Pose3] = self.__generate_initial_pose_for_bundle_adjustment(
            i2Ti1_from_verifier, i2Ti1_prior
        )

        if i2Ti1_initial is None:
            return None, None, verified_corr_idxs

        # Set the i1 camera pose as the global coordinate system.
        camera_class = gtsfm_types.get_camera_class_for_calibration(camera_intrinsics_i1)
        camera_i1 = camera_class(Pose3(), camera_intrinsics_i1)
        camera_i2 = camera_class(i2Ti1_initial.inverse(), camera_intrinsics_i2)

        # Perform data association to construct 2-view BA input.
        start_time = timeit.default_timer()
<<<<<<< HEAD
        triangulated_tracks, triangulated_indices = self.triangulate_two_view_correspondences(
=======
        # TODO: add flag to switch between verified and putative correspondences.
        triangulated_tracks = self.triangulate_two_view_correspondences(
>>>>>>> 6d902992
            camera_i1=camera_i1,
            camera_i2=camera_i2,
            keypoints_i1=keypoints_i1,
            keypoints_i2=keypoints_i2,
            corr_idxs=verified_corr_idxs,
        )
        logger.debug("Performed DA in %.6f seconds.", timeit.default_timer() - start_time)
        logger.debug("Triangulated %d correspondences out of %d.", len(triangulated_tracks), len(verified_corr_idxs))

        if len(triangulated_tracks) == 0:
            return i2Ti1_initial.rotation(), Unit3(i2Ti1_initial.translation()), np.array([], dtype=np.uint32)

        # Perform 2-view BA.
        start_time = timeit.default_timer()
        ba_input = GtsfmData(number_images=2)
        ba_input.add_camera(0, camera_i1)
        ba_input.add_camera(1, camera_i2)
        for track in triangulated_tracks:
            ba_input.add_track(track)
<<<<<<< HEAD
        _, ba_output, valid_mask = self._ba_optimizer.run(ba_input, verbose=False)
        valid_corr_idxs = verified_corr_idxs[triangulated_indices][valid_mask]
=======

        relative_pose_prior_for_ba = {}
        if i2Ti1_prior is not None:
            relative_pose_prior_for_ba = {(0, 1): i2Ti1_prior}

        ba_output, _ = self._ba_optimizer.run(
            ba_input, absolute_pose_priors=[], relative_pose_priors=relative_pose_prior_for_ba, verbose=False
        )
>>>>>>> 6d902992
        wTi1, wTi2 = ba_output.get_camera_poses()  # extract the camera poses
        if wTi1 is None or wTi2 is None:
            logger.warning("2-view BA failed")
            return i2Ri1_initial, i2Ui1_initial, valid_corr_idxs
        i2Ti1_optimized = wTi2.between(wTi1)
        logger.debug("Performed 2-view BA in %.6f seconds.", timeit.default_timer() - start_time)

        return i2Ti1_optimized.rotation(), Unit3(i2Ti1_optimized.translation()), valid_corr_idxs

    def __generate_initial_pose_for_bundle_adjustment(
        self, i2Ti1_from_verifier: Optional[Pose3], i2Ti1_prior: Optional[PosePrior]
    ) -> Optional[Pose3]:
        """Use the combination of pose recovered from the verifier and the prior information to get the pose
        initialization for 2-view BA.

        Logic:
        1. If the prior value exists, use the prior as the initial value.
        2. Otherwise, use the verifier output as initial value.

        Args:
            i2Ti1_from_verifier: relative pose recovered from verifier.
            i2Ti1_prior: relative pose prior.

        Returns:
            Pose to be used for initialization.
        """
        if i2Ti1_prior is None and i2Ti1_from_verifier is None:
            return None
        elif i2Ti1_prior is not None:
            return i2Ti1_prior.value
        else:
            return i2Ti1_from_verifier

    def get_corr_metric_dist_threshold(self) -> float:
        """Getter for the distance threshold used in the metric for correct correspondences."""
        return self._corr_metric_dist_threshold

    def create_computation_graph(
        self,
        keypoints_i1_graph: Delayed,
        keypoints_i2_graph: Delayed,
        descriptors_i1_graph: Delayed,
        descriptors_i2_graph: Delayed,
        camera_intrinsics_i1_graph: Delayed,
        camera_intrinsics_i2_graph: Delayed,
        im_shape_i1_graph: Delayed,
        im_shape_i2_graph: Delayed,
        i2Ti1_prior: Delayed,
        gt_wTi1_graph: Delayed,
        gt_wTi2_graph: Delayed,
        gt_scene_mesh_graph: Optional[Delayed] = None,
    ) -> Tuple[Delayed, Delayed, Delayed, Dict[str, Delayed]]:
        """Create delayed tasks for matching and verification.

        Args:
            keypoints_i1_graph: keypoints for image i1.
            keypoints_i2_graph: keypoints for image i2.
            descriptors_i1_graph: corr. descriptors for image i1.
            descriptors_i2_graph: corr. descriptors for image i2.
            camera_intrinsics_i1_graph: intrinsics for camera i1.
            camera_intrinsics_i2_graph: intrinsics for camera i2.
            im_shape_i1_graph: image shape for image i1.
            im_shape_i2_graph: image shape for image i2.
            i2Ti1_prior: the prior on relative pose i2Ti1.
            i2Ti1_expected_graph (optional): ground truth relative pose, used for evaluation if available. Defaults to
                                             None.

        Returns:
            Computed relative rotation wrapped as Delayed.
            Computed relative translation direction wrapped as Delayed.
            Indices of verified correspondences wrapped as Delayed.
            Two-view reports at different stages (pre BA, post BA, and post inlier-support-processor), as a dictionary.
        """

        # graph for matching to obtain putative correspondences
        putative_corr_idxs = self._matcher.create_computation_graph(
            keypoints_i1_graph,
            keypoints_i2_graph,
            descriptors_i1_graph,
            descriptors_i2_graph,
            im_shape_i1_graph,
            im_shape_i2_graph,
        )

        # verification on putative correspondences to obtain relative pose and verified correspondences\
        # TODO: name this verified_correspondence_idxs (add note: everything here is delayed)
        (
            pre_ba_i2Ri1,
            pre_ba_i2Ui1,
            pre_ba_v_corr_idxs,
            inlier_ratio_wrt_estimate,
        ) = self._verifier.create_computation_graph(
            keypoints_i1_graph,
            keypoints_i2_graph,
            putative_corr_idxs,
            camera_intrinsics_i1_graph,
            camera_intrinsics_i2_graph,
        )

        if self._bundle_adjust_2view:
            post_ba_i2Ri1, post_ba_i2Ui1, post_ba_v_corr_idxs = dask.delayed(self.bundle_adjust, nout=3)(
                keypoints_i1_graph,
                keypoints_i2_graph,
                pre_ba_v_corr_idxs,
                putative_corr_idxs,
                camera_intrinsics_i1_graph,
                camera_intrinsics_i2_graph,
                pre_ba_i2Ri1,
                pre_ba_i2Ui1,
                i2Ti1_prior,
            )
        else:
            post_ba_i2Ri1 = pre_ba_i2Ri1
            post_ba_i2Ui1 = pre_ba_i2Ui1
            post_ba_v_corr_idxs = pre_ba_v_corr_idxs

        # if we have the expected GT data, evaluate the computed relative pose

        pre_ba_R_error_deg, pre_ba_U_error_deg = dask.delayed(compute_relative_pose_metrics, nout=2)(
            pre_ba_i2Ri1, pre_ba_i2Ui1, gt_wTi1_graph, gt_wTi2_graph
        )
        post_ba_R_error_deg, post_ba_U_error_deg = dask.delayed(compute_relative_pose_metrics, nout=2)(
            post_ba_i2Ri1, post_ba_i2Ui1, gt_wTi1_graph, gt_wTi2_graph
        )
        pre_ba_inlier_mask_wrt_gt, pre_ba_reproj_error_wrt_gt = dask.delayed(
            metric_utils.compute_correspondence_metrics, nout=2
        )(
            keypoints_i1_graph,
            keypoints_i2_graph,
            pre_ba_v_corr_idxs,
            camera_intrinsics_i1_graph,
            camera_intrinsics_i2_graph,
            self._corr_metric_dist_threshold,
            gt_wTi1_graph,
            gt_wTi2_graph,
            gt_scene_mesh_graph,
        )
        post_ba_inlier_mask_wrt_gt, post_ba_reproj_error_wrt_gt = dask.delayed(
            metric_utils.compute_correspondence_metrics, nout=2
        )(
            keypoints_i1_graph,
            keypoints_i2_graph,
            post_ba_v_corr_idxs,
            camera_intrinsics_i1_graph,
            camera_intrinsics_i2_graph,
            self._corr_metric_dist_threshold,
            gt_wTi1_graph,
            gt_wTi2_graph,
            gt_scene_mesh_graph,
        )

        pre_ba_report = dask.delayed(generate_two_view_report)(
            inlier_ratio_wrt_estimate,
            pre_ba_v_corr_idxs,
            R_error_deg=pre_ba_R_error_deg,
            U_error_deg=pre_ba_U_error_deg,
            v_corr_idxs_inlier_mask_gt=pre_ba_inlier_mask_wrt_gt,
            reproj_error_gt_model=pre_ba_reproj_error_wrt_gt,
        )

        post_ba_report = dask.delayed(generate_two_view_report)(
            inlier_ratio_wrt_estimate,  # TODO: dont store ratios so that we can update them
            post_ba_v_corr_idxs,
            R_error_deg=post_ba_R_error_deg,
            U_error_deg=post_ba_U_error_deg,
            v_corr_idxs_inlier_mask_gt=post_ba_inlier_mask_wrt_gt,
            reproj_error_gt_model=post_ba_reproj_error_wrt_gt,
        )

        (
            post_isp_i2Ri1,
            post_isp_i2Ui1,
            post_isp_v_corr_idxs,
            post_isp_report,
        ) = self.processor.create_computation_graph(post_ba_i2Ri1, post_ba_i2Ui1, post_ba_v_corr_idxs, post_ba_report)

        two_view_reports = {
            PRE_BA_REPORT_TAG: pre_ba_report,
            POST_BA_REPORT_TAG: post_ba_report,
            POST_ISP_REPORT_TAG: post_isp_report,
        }

        return post_isp_i2Ri1, post_isp_i2Ui1, post_isp_v_corr_idxs, two_view_reports


def generate_two_view_report(
    inlier_ratio_est_model: float,
    v_corr_idxs: np.ndarray,
    R_error_deg: Optional[float] = None,
    U_error_deg: Optional[float] = None,
    v_corr_idxs_inlier_mask_gt: Optional[np.ndarray] = None,
    reproj_error_gt_model: Optional[np.ndarray] = None,
) -> TwoViewEstimationReport:
    """Wrapper around class constructor for Dask."""
    # Compute ground truth metrics.
    if v_corr_idxs_inlier_mask_gt is not None and reproj_error_gt_model is not None:
        num_inliers_gt_model = np.count_nonzero(v_corr_idxs_inlier_mask_gt)
        inlier_ratio_gt_model = (
            np.count_nonzero(v_corr_idxs_inlier_mask_gt) / v_corr_idxs.shape[0] if len(v_corr_idxs) > 0 else 0.0
        )
        inlier_avg_reproj_error_gt_model = np.mean(reproj_error_gt_model[v_corr_idxs_inlier_mask_gt])
        outlier_avg_reproj_error_gt_model = np.nanmean(
            reproj_error_gt_model[np.logical_not(v_corr_idxs_inlier_mask_gt)]
        )
    else:
        num_inliers_gt_model = 0
        inlier_ratio_gt_model = float("Nan")
        inlier_avg_reproj_error_gt_model = float("Nan")
        outlier_avg_reproj_error_gt_model = float("Nan")

    # Generate report.
    two_view_report = TwoViewEstimationReport(
        inlier_ratio_est_model=inlier_ratio_est_model,
        num_inliers_est_model=v_corr_idxs.shape[0],
        num_inliers_gt_model=num_inliers_gt_model,
        inlier_ratio_gt_model=inlier_ratio_gt_model,
        v_corr_idxs_inlier_mask_gt=v_corr_idxs_inlier_mask_gt,
        v_corr_idxs=v_corr_idxs,
        R_error_deg=R_error_deg,
        U_error_deg=U_error_deg,
        reproj_error_gt_model=reproj_error_gt_model,
        inlier_avg_reproj_error_gt_model=inlier_avg_reproj_error_gt_model,
        outlier_avg_reproj_error_gt_model=outlier_avg_reproj_error_gt_model,
    )
    return two_view_report


def compute_relative_pose_metrics(
    i2Ri1_computed: Optional[Rot3],
    i2Ui1_computed: Optional[Unit3],
    wTi1_expected: Optional[Pose3],
    wTi2_expected: Optional[Pose3],
) -> Tuple[Optional[float], Optional[float]]:
    """Compute the metrics on relative camera pose.

    Args:
        i2Ri1_computed: computed relative rotation.
        i2Ui1_computed: computed relative translation direction.
        i2Ti1_expected: expected relative pose.

    Returns:
        Rotation error, in degrees
        Unit translation error, in degrees
    """
    if wTi1_expected is not None and wTi2_expected is not None:
        i2Ti1_expected = wTi2_expected.between(wTi1_expected)
        R_error_deg = comp_utils.compute_relative_rotation_angle(i2Ri1_computed, i2Ti1_expected.rotation())
        U_error_deg = comp_utils.compute_relative_unit_translation_angle(
            i2Ui1_computed, Unit3(i2Ti1_expected.translation())
        )
    else:
        return (None, None)

    return (R_error_deg, U_error_deg)


def aggregate_frontend_metrics(
    two_view_reports_dict: Dict[Tuple[int, int], Optional[TwoViewEstimationReport]],
    angular_err_threshold_deg: float,
    metric_group_name: str,
) -> None:
    """Aggregate the front-end metrics to log summary statistics.

    We define "pose error" as the maximum of the angular errors in rotation and translation, per:
        SuperGlue, CVPR 2020: https://arxiv.org/pdf/1911.11763.pdf
        Learning to find good correspondences. CVPR 2018:
        OA-Net, ICCV 2019:
        NG-RANSAC, ICCV 2019:

    Args:
        two_view_report_dict: report containing front-end metrics for each image pair.
        angular_err_threshold_deg: threshold for classifying angular error metrics as success.
        metric_group_name: name we will assign to the GtsfmMetricGroup returned by this fn.
    """
    num_image_pairs = len(two_view_reports_dict.keys())

    # all rotational errors in degrees
    rot3_angular_errors: List[float] = []
    trans_angular_errors: List[float] = []

    inlier_ratio_gt_model_all_pairs = []
    inlier_ratio_est_model_all_pairs = []
    num_inliers_gt_model_all_pairs = []
    num_inliers_est_model_all_pairs = []
    # populate the distributions
    for report in two_view_reports_dict.values():
        if report is None:
            continue
        if report.R_error_deg is not None:
            rot3_angular_errors.append(report.R_error_deg)
        if report.U_error_deg is not None:
            trans_angular_errors.append(report.U_error_deg)

        inlier_ratio_gt_model_all_pairs.append(report.inlier_ratio_gt_model)
        inlier_ratio_est_model_all_pairs.append(report.inlier_ratio_est_model)
        num_inliers_gt_model_all_pairs.append(report.num_inliers_gt_model)
        num_inliers_est_model_all_pairs.append(report.num_inliers_est_model)

    rot3_angular_errors = np.array(rot3_angular_errors, dtype=float)
    trans_angular_errors = np.array(trans_angular_errors, dtype=float)
    # count number of rot3 errors which are not None. Should be same in rot3/unit3
    num_valid_image_pairs = np.count_nonzero(~np.isnan(rot3_angular_errors))

    # compute pose errors by picking the max error from rot3 and unit3 errors
    pose_errors = np.maximum(rot3_angular_errors, trans_angular_errors)

    # check errors against the threshold
    success_count_rot3 = np.sum(rot3_angular_errors < angular_err_threshold_deg)
    success_count_unit3 = np.sum(trans_angular_errors < angular_err_threshold_deg)
    success_count_pose = np.sum(pose_errors < angular_err_threshold_deg)

    # count image pair entries where inlier ratio w.r.t. GT model == 1.
    all_correct = np.count_nonzero(
        [report.inlier_ratio_gt_model == 1.0 for report in two_view_reports_dict.values() if report is not None]
    )

    logger.debug(
        "[Two view optimizer] [Summary] Rotation success: %d/%d/%d",
        success_count_rot3,
        num_valid_image_pairs,
        num_image_pairs,
    )

    logger.debug(
        "[Two view optimizer] [Summary] Translation success: %d/%d/%d",
        success_count_unit3,
        num_valid_image_pairs,
        num_image_pairs,
    )

    logger.debug(
        "[Two view optimizer] [Summary] Pose success: %d/%d/%d",
        success_count_pose,
        num_valid_image_pairs,
        num_image_pairs,
    )

    logger.debug(
        "[Two view optimizer] [Summary] # Image pairs with 100%% inlier ratio:: %d/%d", all_correct, num_image_pairs
    )

    # TODO(akshay-krishnan): Move angular_err_threshold_deg and num_total_image_pairs to metadata.
    frontend_metrics = GtsfmMetricsGroup(
        metric_group_name,
        [
            GtsfmMetric("angular_err_threshold_deg", angular_err_threshold_deg),
            GtsfmMetric("num_total_image_pairs", int(num_image_pairs)),
            GtsfmMetric("num_valid_image_pairs", int(num_valid_image_pairs)),
            GtsfmMetric("rotation_success_count", int(success_count_rot3)),
            GtsfmMetric("translation_success_count", int(success_count_unit3)),
            GtsfmMetric("pose_success_count", int(success_count_pose)),
            GtsfmMetric("num_all_inlier_correspondences_wrt_gt_model", int(all_correct)),
            GtsfmMetric("rot3_angular_errors_deg", rot3_angular_errors),
            GtsfmMetric("trans_angular_errors_deg", trans_angular_errors),
            GtsfmMetric("pose_errors_deg", pose_errors),
            GtsfmMetric("inlier_ratio_wrt_gt_model", inlier_ratio_gt_model_all_pairs),
            GtsfmMetric("inlier_ratio_wrt_est_model", inlier_ratio_est_model_all_pairs),
            GtsfmMetric("num_inliers_est_model", num_inliers_est_model_all_pairs),
            GtsfmMetric("num_inliers_gt_model", num_inliers_gt_model_all_pairs),
        ],
    )
    return frontend_metrics<|MERGE_RESOLUTION|>--- conflicted
+++ resolved
@@ -181,12 +181,8 @@
 
         # Perform data association to construct 2-view BA input.
         start_time = timeit.default_timer()
-<<<<<<< HEAD
+        # TODO: add flag to switch between verified and putative correspondences.
         triangulated_tracks, triangulated_indices = self.triangulate_two_view_correspondences(
-=======
-        # TODO: add flag to switch between verified and putative correspondences.
-        triangulated_tracks = self.triangulate_two_view_correspondences(
->>>>>>> 6d902992
             camera_i1=camera_i1,
             camera_i2=camera_i2,
             keypoints_i1=keypoints_i1,
@@ -206,19 +202,15 @@
         ba_input.add_camera(1, camera_i2)
         for track in triangulated_tracks:
             ba_input.add_track(track)
-<<<<<<< HEAD
-        _, ba_output, valid_mask = self._ba_optimizer.run(ba_input, verbose=False)
-        valid_corr_idxs = verified_corr_idxs[triangulated_indices][valid_mask]
-=======
 
         relative_pose_prior_for_ba = {}
         if i2Ti1_prior is not None:
             relative_pose_prior_for_ba = {(0, 1): i2Ti1_prior}
 
-        ba_output, _ = self._ba_optimizer.run(
+        _, ba_output, valid_mask = self._ba_optimizer.run(
             ba_input, absolute_pose_priors=[], relative_pose_priors=relative_pose_prior_for_ba, verbose=False
         )
->>>>>>> 6d902992
+        valid_corr_idxs = verified_corr_idxs[triangulated_indices][valid_mask]
         wTi1, wTi2 = ba_output.get_camera_poses()  # extract the camera poses
         if wTi1 is None or wTi2 is None:
             logger.warning("2-view BA failed")
