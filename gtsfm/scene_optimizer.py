--- conflicted
+++ resolved
@@ -131,7 +131,6 @@
         relative_pose_priors: Dict[Tuple[int, int], PosePrior],
         gt_wTi_list: List[Optional[Pose3]],
         gt_scene_mesh: Optional[Trimesh] = None,
-<<<<<<< HEAD
     ) -> Tuple[
         Dict[Tuple[int, int], Delayed],
         Dict[Tuple[int, int], Delayed],
@@ -140,15 +139,6 @@
         List[Delayed],
     ]:
         """The SceneOptimizer plate calls the FeatureExtractor and TwoViewEstimator plates several times."""
-=======
-    ) -> Tuple[Delayed, List[Delayed]]:
-        """The SceneOptimizer plate calls the FeatureExtractor and TwoViewEstimator plates several times."""
-        logger.info(f"Results, plots, and metrics will be saved at {self.output_root}")
-
-        # auxiliary graph elements for visualizations and saving intermediate data for analysis.
-        delayed_results = []
-
->>>>>>> 95dc6924
         # Estimate two-view geometry and get indices of verified correspondences.
         i2Ri1_graph_dict = {}
         i2Ui1_graph_dict = {}
