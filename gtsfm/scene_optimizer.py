"""The main class which integrates all the modules.

Authors: Ayush Baid, John Lambert
"""
import logging
import os
from pathlib import Path
from typing import Any, Dict, List, Optional, Tuple

import dask
import matplotlib
import numpy as np
from trimesh import Trimesh
from gtsam import Pose3, Similarity3
from dask.delayed import Delayed

import gtsfm.averaging.rotation.cycle_consistency as cycle_consistency
import gtsfm.evaluation.metrics_report as metrics_report
import gtsfm.two_view_estimator as two_view_estimator
import gtsfm.utils.ellipsoid as ellipsoid_utils
import gtsfm.utils.io as io_utils
import gtsfm.utils.logger as logger_utils
import gtsfm.utils.metrics as metrics_utils
import gtsfm.utils.viz as viz_utils
from gtsfm.common.gtsfm_data import GtsfmData
from gtsfm.averaging.rotation.cycle_consistency import EdgeErrorAggregationCriterion
from gtsfm.common.image import Image
from gtsfm.feature_extractor import FeatureExtractor
from gtsfm.multi_view_optimizer import MultiViewOptimizer
from gtsfm.two_view_estimator import (
    TwoViewEstimator,
    TwoViewEstimationReport,
    PRE_BA_REPORT_TAG,
    POST_BA_REPORT_TAG,
    POST_ISP_REPORT_TAG,
    POST_CYCLE_CONSISTENT_REPORT_TAG,
)

matplotlib.use("Agg")

# base paths for storage
PLOT_BASE_PATH = Path(__file__).resolve().parent.parent / "plots"
METRICS_PATH = Path(__file__).resolve().parent.parent / "result_metrics"
RESULTS_PATH = Path(__file__).resolve().parent.parent / "results"

# plot paths
PLOT_CORRESPONDENCE_PATH = PLOT_BASE_PATH / "correspondences"
PLOT_BA_INPUT_PATH = PLOT_BASE_PATH / "ba_input"
PLOT_RESULTS_PATH = PLOT_BASE_PATH / "results"


# Paths to Save Output in React Folders.
REACT_METRICS_PATH = Path(__file__).resolve().parent.parent / "rtf_vis_tool" / "src" / "result_metrics"
REACT_RESULTS_PATH = Path(__file__).resolve().parent.parent / "rtf_vis_tool" / "public" / "results"

logger = logger_utils.get_logger()

mpl_logger = logging.getLogger("matplotlib")
mpl_logger.setLevel(logging.WARNING)

pil_logger = logging.getLogger("PIL")
pil_logger.setLevel(logging.INFO)

# number of digits (significant figures) to include in each entry of error metrics
PRINT_NUM_SIG_FIGS = 2


class SceneOptimizer:
    """Wrapper combining different modules to run the whole pipeline on a
    loader."""

    def __init__(
        self,
        feature_extractor: FeatureExtractor,
        two_view_estimator: TwoViewEstimator,
        multiview_optimizer: MultiViewOptimizer,
        save_two_view_correspondences_viz: bool,
        save_3d_viz: bool,
        save_gtsfm_data: bool,
        pose_angular_error_thresh: float,
    ) -> None:
        """pose_angular_error_thresh is given in degrees"""
        self.feature_extractor = feature_extractor
        self.two_view_estimator = two_view_estimator
        self.multiview_optimizer = multiview_optimizer

        self._save_two_view_correspondences_viz = save_two_view_correspondences_viz
        self._save_3d_viz = save_3d_viz

        self._save_gtsfm_data = save_gtsfm_data
        self._pose_angular_error_thresh = pose_angular_error_thresh

        # make directories for persisting data
        os.makedirs(PLOT_BASE_PATH, exist_ok=True)
        os.makedirs(METRICS_PATH, exist_ok=True)
        os.makedirs(RESULTS_PATH, exist_ok=True)

        os.makedirs(PLOT_CORRESPONDENCE_PATH, exist_ok=True)
        os.makedirs(PLOT_BA_INPUT_PATH, exist_ok=True)
        os.makedirs(PLOT_RESULTS_PATH, exist_ok=True)

        # Save duplicate directories within React folders.
        os.makedirs(REACT_RESULTS_PATH, exist_ok=True)
        os.makedirs(REACT_METRICS_PATH, exist_ok=True)

    def create_computation_graph(
        self,
        num_images: int,
        image_pair_indices: List[Tuple[int, int]],
        image_graph: List[Delayed],
        camera_intrinsics_graph: List[Delayed],
        image_shape_graph: List[Delayed],
        gt_cameras_graph: Optional[List[Delayed]] = None,
        gt_scene_mesh: Optional[Trimesh] = None,
    ) -> Delayed:
        """The SceneOptimizer plate calls the FeatureExtractor and TwoViewEstimator plates several times."""

        # auxiliary graph elements for visualizations and saving intermediate
        # data for analysis, not returned to the user.
        auxiliary_graph_list = []
        metrics_graph_list = []

        # detection and description graph
        keypoints_graph_list = []
        descriptors_graph_list = []
        for delayed_image in image_graph:
            (delayed_dets, delayed_descs) = self.feature_extractor.create_computation_graph(delayed_image)
            keypoints_graph_list += [delayed_dets]
            descriptors_graph_list += [delayed_descs]

        # Estimate two-view geometry and get indices of verified correspondences.
        i2Ri1_graph_dict = {}
        i2Ui1_graph_dict = {}
        v_corr_idxs_graph_dict: Dict[Tuple[int, int], Delayed] = {}
        two_view_reports_dict: Dict[str, Dict[Tuple[int, int], Optional[Delayed]]] = {
            PRE_BA_REPORT_TAG: {},
            POST_BA_REPORT_TAG: {},
            POST_ISP_REPORT_TAG: {},
        }
        for (i1, i2) in image_pair_indices:
            # Collect ground truth relative and absolute poses if available.
            # TODO(johnwlambert): decompose this method -- name it as "calling_the_plate()"
            if gt_cameras_graph is not None:
                gt_wTi1, gt_wTi2 = (
                    gt_cameras_graph[i1].pose(),
                    gt_cameras_graph[i2].pose(),
                )
            else:
                gt_wTi1, gt_wTi2 = None, None

            # TODO(johnwlambert): decompose this so what happens in the loop is a separate method
            i2Ri1, i2Ui1, v_corr_idxs, two_view_reports = self.two_view_estimator.create_computation_graph(
                keypoints_graph_list[i1],
                keypoints_graph_list[i2],
                descriptors_graph_list[i1],
                descriptors_graph_list[i2],
                camera_intrinsics_graph[i1],
                camera_intrinsics_graph[i2],
                image_shape_graph[i1],
                image_shape_graph[i2],
                gt_wTi1,
                gt_wTi2,
                gt_scene_mesh,
            )

            # Store results.
            i2Ri1_graph_dict[(i1, i2)] = i2Ri1
            i2Ui1_graph_dict[(i1, i2)] = i2Ui1
            v_corr_idxs_graph_dict[(i1, i2)] = v_corr_idxs
            for token, report in two_view_reports.items():
                two_view_reports_dict[token][(i1, i2)] = report

            # Visualize verified two-view correspondences.
            if self._save_two_view_correspondences_viz:
                auxiliary_graph_list.append(
                    dask.delayed(viz_utils.save_twoview_correspondences_viz)(
                        image_graph[i1],
                        image_graph[i2],
                        keypoints_graph_list[i1],
                        keypoints_graph_list[i2],
                        v_corr_idxs,
                        two_view_report=two_view_reports[PRE_BA_REPORT_TAG],
                        file_path=os.path.join(PLOT_CORRESPONDENCE_PATH, f"{i1}_{i2}.jpg"),
                    )
                )

<<<<<<< HEAD
        # Persist all front-end metrics and their summaries.
        auxiliary_graph_list.append(
            dask.delayed(save_full_frontend_metrics)(two_view_reports_dict, image_graph, filename="verifier_full.json")
        )
        if gt_cameras_graph is not None:
            metrics_graph_list.append(
                dask.delayed(two_view_estimator.aggregate_frontend_metrics)(
                    two_view_reports_dict,
                    self._pose_angular_error_thresh,
                    metric_group_name="verifier_summary",
                )
            )
            metrics_graph_list.append(
                dask.delayed(two_view_estimator.aggregate_frontend_metrics)(
                    two_view_reports_pp_dict,
                    self._pose_angular_error_thresh,
                    metric_group_name="inlier_support_processor_summary",
                )
            )

=======
>>>>>>> 9089aa7f
        # As visualization tasks are not to be provided to the user, we create a
        # dummy computation of concatenating viz tasks with the output graph,
        # forcing computation of viz tasks. Doing this here forces the
        # frontend's auxiliary tasks to be computed before the multi-view stage.
        keypoints_graph_list = dask.delayed(lambda x, y: (x, y))(keypoints_graph_list, auxiliary_graph_list)[0]
        auxiliary_graph_list = []

        # ensure cycle consistency in triplets
        # TODO: add a get_computational_graph() method to ViewGraphOptimizer
        # TODO(johnwlambert): use a different name for variable, since this is something different
        (i2Ri1_graph_dict, i2Ui1_graph_dict, v_corr_idxs_graph_dict, rcc_metrics_graph,) = dask.delayed(
            cycle_consistency.filter_to_cycle_consistent_edges, nout=4
        )(
            i2Ri1_graph_dict,
            i2Ui1_graph_dict,
            v_corr_idxs_graph_dict,
            two_view_reports_dict[POST_ISP_REPORT_TAG],
            EdgeErrorAggregationCriterion.MEDIAN_EDGE_ERROR,
        )
        metrics_graph_list.append(rcc_metrics_graph)

        def _filter_dict_keys(dict: Dict[Any, Any], ref_dict: Dict[Any, Any]) -> Dict[Any, Any]:
            """Return a subset of a dictionary based on keys present in the reference dictionary."""
            valid_keys = list(ref_dict.keys())
            return {k: v for k, v in dict.items() if k in valid_keys}

        if gt_cameras_graph is not None:
            two_view_reports_dict[POST_CYCLE_CONSISTENT_REPORT_TAG] = dask.delayed(_filter_dict_keys)(
                dict=two_view_reports_dict[POST_ISP_REPORT_TAG], ref_dict=i2Ri1_graph_dict
            )

        # Persist all front-end metrics and their summaries.
        for tag, report_dict in two_view_reports_dict.items():
            auxiliary_graph_list.append(
                dask.delayed(save_full_frontend_metrics)(
                    report_dict, image_graph, filename="two_view_report_{}.json".format(tag)
                )
            )
            if gt_cameras_graph is not None:
                metrics_graph_list.append(
                    dask.delayed(two_view_estimator.aggregate_frontend_metrics)(
                        report_dict,
                        self._pose_angular_error_thresh,
                        metric_group_name="verifier_summary_{}".format(tag),
                    )
                )

        # Note: the MultiviewOptimizer returns BA input and BA output that are aligned to GT via Sim(3).
        (ba_input_graph, ba_output_graph, optimizer_metrics_graph,) = self.multiview_optimizer.create_computation_graph(
            image_graph,
            num_images,
            keypoints_graph_list,
            i2Ri1_graph_dict,
            i2Ui1_graph_dict,
            v_corr_idxs_graph_dict,
            camera_intrinsics_graph,
            gt_cameras_graph,
        )

        # aggregate metrics for multiview optimizer
        if optimizer_metrics_graph is not None:
            metrics_graph_list.extend(optimizer_metrics_graph)

        # Save metrics to JSON and generate HTML report.
        auxiliary_graph_list.extend(save_metrics_reports(metrics_graph_list))

        # Modify BA input, BA output, and GT poses to have point clouds and frustums aligned with x,y,z axes.
        gt_poses_graph = (
            [dask.delayed(lambda x: x.pose())(cam) for cam in gt_cameras_graph] if gt_cameras_graph else None
        )

        ba_input_graph, ba_output_graph, gt_poses_graph = dask.delayed(align_estimated_gtsfm_data, nout=3)(
            ba_input_graph, ba_output_graph, gt_poses_graph
        )

        if self._save_3d_viz:
            auxiliary_graph_list.extend(save_visualizations(ba_input_graph, ba_output_graph, gt_poses_graph))

        if self._save_gtsfm_data:
            auxiliary_graph_list.extend(save_gtsfm_data(image_graph, ba_input_graph, ba_output_graph))

        # as visualization tasks are not to be provided to the user, we create a
        # dummy computation of concatenating viz tasks with the output graph,
        # forcing computation of viz tasks
        output_graph = dask.delayed(lambda x, y: (x, y))(ba_output_graph, auxiliary_graph_list)

        # return the entry with just the sfm result
        return output_graph[0]


def align_estimated_gtsfm_data(
    ba_input: GtsfmData, ba_output: GtsfmData, gt_pose_graph: List[Pose3]
) -> Tuple[GtsfmData, GtsfmData, List[Pose3]]:
    """Creates modified GtsfmData objects that emulate ba_input and ba_output but with point cloud and camera
    frustums aligned to the x,y,z axes. Also transforms GT camera poses to be aligned to axes.

    Args:
        ba_input: GtsfmData input to bundle adjustment.
        ba_output: GtsfmData output from bundle adjustment.
        gt_pose_graph: list of GT camera poses.

    Returns:
        Updated ba_input GtsfmData object aligned to axes.
        Updated ba_output GtsfmData object aligned to axes.
        Updated gt_pose_graph with GT poses aligned to axes.
    """
    walignedTw = ellipsoid_utils.get_ortho_axis_alignment_transform(ba_output)
    walignedSw = Similarity3(R=walignedTw.rotation(), t=walignedTw.translation(), s=1.0)
    ba_input = ba_input.apply_Sim3(walignedSw)
    ba_output = ba_output.apply_Sim3(walignedSw)
    gt_pose_graph = [walignedSw.transformFrom(wTi) for wTi in gt_pose_graph]
    return ba_input, ba_output, gt_pose_graph


def save_visualizations(
    ba_input_graph: Delayed,
    ba_output_graph: Delayed,
    gt_pose_graph: Optional[List[Delayed]],
) -> List[Delayed]:
    """Save SfmData before and after bundle adjustment and camera poses for visualization.

    Accepts delayed GtsfmData before and after bundle adjustment, along with GT poses,
    saves them and returns a delayed object.

    Args:
        ba_input_graph: Delayed GtsfmData input to bundle adjustment.
        ba_output_graph: Delayed GtsfmData output from bundle adjustment.
        gt_pose_graph: Delayed ground truth poses.

    Returns:
        A list of Delayed objects after saving the different visualizations.
    """
    aligned_ba_input_graph = dask.delayed(lambda x, y: x.align_via_Sim3_to_poses(y))(ba_input_graph, gt_pose_graph)
    aligned_ba_output_graph = dask.delayed(lambda x, y: x.align_via_Sim3_to_poses(y))(ba_output_graph, gt_pose_graph)
    viz_graph_list = []
    viz_graph_list.append(dask.delayed(viz_utils.save_sfm_data_viz)(aligned_ba_input_graph, PLOT_BA_INPUT_PATH))
    viz_graph_list.append(dask.delayed(viz_utils.save_sfm_data_viz)(aligned_ba_output_graph, PLOT_RESULTS_PATH))
    viz_graph_list.append(
        dask.delayed(viz_utils.save_camera_poses_viz)(
            aligned_ba_input_graph, aligned_ba_output_graph, gt_pose_graph, PLOT_RESULTS_PATH
        )
    )
    return viz_graph_list


def save_gtsfm_data(image_graph: Delayed, ba_input_graph: Delayed, ba_output_graph: Delayed) -> List[Delayed]:
    """Saves the Gtsfm data before and after bundle adjustment.

    Args:
        image_graph: input image wrapped as Delayed objects.
        ba_input_graph: GtsfmData input to bundle adjustment wrapped as Delayed.
        ba_output_graph: GtsfmData output to bundle adjustment wrapped as Delayed.

    Returns:
        A list of delayed objects after saving the input and outputs to bundle adjustment.
    """
    saving_graph_list = []
    # Save a duplicate in REACT_RESULTS_PATH.
    for output_dir in [RESULTS_PATH, REACT_RESULTS_PATH]:
        # Save the input to Bundle Adjustment (from data association).
        saving_graph_list.append(
            dask.delayed(io_utils.export_model_as_colmap_text)(
                ba_input_graph,
                image_graph,
                save_dir=os.path.join(output_dir, "ba_input"),
            )
        )
        # Save the output of Bundle Adjustment.
        saving_graph_list.append(
            dask.delayed(io_utils.export_model_as_colmap_text)(
                ba_output_graph,
                image_graph,
                save_dir=os.path.join(output_dir, "ba_output"),
            )
        )
    return saving_graph_list


def save_metrics_reports(metrics_graph_list: Delayed) -> List[Delayed]:
    """Saves metrics to JSON and HTML report.

    Args:
        metrics_graph: List of GtsfmMetricsGroup from different modules wrapped as Delayed.

    Returns:
        List of delayed objects after saving metrics.
    """
    save_metrics_graph_list = []

    if len(metrics_graph_list) == 0:
        return save_metrics_graph_list

    # Save metrics to JSON
    save_metrics_graph_list.append(dask.delayed(metrics_utils.save_metrics_as_json)(metrics_graph_list, METRICS_PATH))
    save_metrics_graph_list.append(
        dask.delayed(metrics_utils.save_metrics_as_json)(metrics_graph_list, REACT_METRICS_PATH)
    )
    save_metrics_graph_list.append(
        dask.delayed(metrics_report.generate_metrics_report_html)(
            metrics_graph_list,
            os.path.join(METRICS_PATH, "gtsfm_metrics_report.html"),
            None,
            [],
        )
    )
    return save_metrics_graph_list


def save_full_frontend_metrics(
    two_view_report_dict: Dict[Tuple[int, int], TwoViewEstimationReport],
    images: List[Image],
    filename: str,
) -> None:
    """Converts the TwoViewEstimationReports for all image pairs to a Dict and saves it as JSON.

    Args:
        two_view_report_dict: front-end metrics for pairs of images.
        images: list of all images for this scene, in order of image/frame index.
        filename: file name to use when saving report to JSON.
    """
    metrics_list = []

    round_fn = lambda x: round(x, PRINT_NUM_SIG_FIGS) if x else None

    for (i1, i2), report in two_view_report_dict.items():

        # Note: if GT is unknown, then R_error_deg, U_error_deg, and inlier_ratio_gt_model will be None
        metrics_list.append(
            {
                "i1": i1,
                "i2": i2,
                "i1_filename": images[i1].file_name,
                "i2_filename": images[i2].file_name,
<<<<<<< HEAD
                "rotation_angular_error": round(report.R_error_deg, PRINT_NUM_SIG_FIGS) if report.R_error_deg else None,
                "translation_angular_error": round(report.U_error_deg, PRINT_NUM_SIG_FIGS)
                if report.U_error_deg
                else None,
                "num_inliers_gt_model": report.num_inliers_gt_model if report.num_inliers_gt_model else None,
                "inlier_ratio_gt_model": round(report.inlier_ratio_gt_model, PRINT_NUM_SIG_FIGS)
                if report.inlier_ratio_gt_model
                else None,
                "inlier_avg_reproj_error_gt_model": round(
                    np.nanmean(report.reproj_error_gt_model[report.v_corr_idxs_inlier_mask_gt]),
                    PRINT_NUM_SIG_FIGS,
=======
                "rotation_angular_error": round_fn(report.R_error_deg),
                "translation_angular_error": round_fn(report.U_error_deg),
                "num_inliers_gt_model": report.num_inliers_gt_model,
                "inlier_ratio_gt_model": round_fn(report.inlier_ratio_gt_model),
                "inlier_avg_reproj_error_gt_model": round_fn(
                    np.nanmean(report.reproj_error_gt_model[report.v_corr_idxs_inlier_mask_gt])
>>>>>>> 9089aa7f
                )
                if report.reproj_error_gt_model is not None and report.v_corr_idxs_inlier_mask_gt is not None
                else None,
                "outlier_avg_reproj_error_gt_model": round_fn(
                    np.nanmean(report.reproj_error_gt_model[np.logical_not(report.v_corr_idxs_inlier_mask_gt)])
                )
                if report.reproj_error_gt_model is not None and report.v_corr_idxs_inlier_mask_gt is not None
                else None,
                "inlier_ratio_est_model": round_fn(report.inlier_ratio_est_model),
                "num_inliers_est_model": report.num_inliers_est_model,
            }
        )

    io_utils.save_json_file(os.path.join(METRICS_PATH, filename), metrics_list)

    # Save duplicate copy of 'frontend_full.json' within React Folder.
    io_utils.save_json_file(os.path.join(REACT_METRICS_PATH, filename), metrics_list)<|MERGE_RESOLUTION|>--- conflicted
+++ resolved
@@ -184,29 +184,6 @@
                     )
                 )
 
-<<<<<<< HEAD
-        # Persist all front-end metrics and their summaries.
-        auxiliary_graph_list.append(
-            dask.delayed(save_full_frontend_metrics)(two_view_reports_dict, image_graph, filename="verifier_full.json")
-        )
-        if gt_cameras_graph is not None:
-            metrics_graph_list.append(
-                dask.delayed(two_view_estimator.aggregate_frontend_metrics)(
-                    two_view_reports_dict,
-                    self._pose_angular_error_thresh,
-                    metric_group_name="verifier_summary",
-                )
-            )
-            metrics_graph_list.append(
-                dask.delayed(two_view_estimator.aggregate_frontend_metrics)(
-                    two_view_reports_pp_dict,
-                    self._pose_angular_error_thresh,
-                    metric_group_name="inlier_support_processor_summary",
-                )
-            )
-
-=======
->>>>>>> 9089aa7f
         # As visualization tasks are not to be provided to the user, we create a
         # dummy computation of concatenating viz tasks with the output graph,
         # forcing computation of viz tasks. Doing this here forces the
@@ -440,26 +417,12 @@
                 "i2": i2,
                 "i1_filename": images[i1].file_name,
                 "i2_filename": images[i2].file_name,
-<<<<<<< HEAD
-                "rotation_angular_error": round(report.R_error_deg, PRINT_NUM_SIG_FIGS) if report.R_error_deg else None,
-                "translation_angular_error": round(report.U_error_deg, PRINT_NUM_SIG_FIGS)
-                if report.U_error_deg
-                else None,
-                "num_inliers_gt_model": report.num_inliers_gt_model if report.num_inliers_gt_model else None,
-                "inlier_ratio_gt_model": round(report.inlier_ratio_gt_model, PRINT_NUM_SIG_FIGS)
-                if report.inlier_ratio_gt_model
-                else None,
-                "inlier_avg_reproj_error_gt_model": round(
-                    np.nanmean(report.reproj_error_gt_model[report.v_corr_idxs_inlier_mask_gt]),
-                    PRINT_NUM_SIG_FIGS,
-=======
                 "rotation_angular_error": round_fn(report.R_error_deg),
                 "translation_angular_error": round_fn(report.U_error_deg),
                 "num_inliers_gt_model": report.num_inliers_gt_model,
                 "inlier_ratio_gt_model": round_fn(report.inlier_ratio_gt_model),
                 "inlier_avg_reproj_error_gt_model": round_fn(
                     np.nanmean(report.reproj_error_gt_model[report.v_corr_idxs_inlier_mask_gt])
->>>>>>> 9089aa7f
                 )
                 if report.reproj_error_gt_model is not None and report.v_corr_idxs_inlier_mask_gt is not None
                 else None,
