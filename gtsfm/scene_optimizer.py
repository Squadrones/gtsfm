--- conflicted
+++ resolved
@@ -25,10 +25,7 @@
 
 import gtsfm.utils.geometry_comparisons as comp_utils
 import gtsfm.utils.io as io_utils
-<<<<<<< HEAD
 import gtsfm.utils.logger as logger_utils
-=======
->>>>>>> cb8fe0eb
 import gtsfm.utils.serialization  # import needed to register serialization fns
 import gtsfm.utils.viz as viz_utils
 from gtsfm.averaging.rotation.rotation_averaging_base import (
@@ -68,249 +65,6 @@
 pil_logger.setLevel(logging.INFO)
 
 
-<<<<<<< HEAD
-class FeatureExtractor:
-    """Wrapper for running detection and description on each image."""
-
-    def __init__(self, detector_descriptor: DetectorDescriptorBase):
-        self.detector_descriptor = detector_descriptor
-
-    def create_computation_graph(
-        self, image_graph: Delayed
-    ) -> Tuple[Delayed, Delayed]:
-        """ Given an image, create detection and descriptor generation tasks """
-        return self.detector_descriptor.create_computation_graph(image_graph)
-
-
-class TwoViewEstimator:
-    """Wrapper for running two-view relative pose estimation on image pairs in
-    the dataset."""
-
-    def __init__(self, matcher: MatcherBase, verifier: VerifierBase):
-        self.matcher = matcher
-        self.verifier = verifier
-
-    def __compute_metrics(
-        self,
-        i2Ri1_computed: Optional[Rot3],
-        i2Ui1_computed: Optional[Unit3],
-        i2Ti1_expected: Pose3,
-    ) -> Tuple[float, float]:
-        """Compute the metrics on relative camera pose.
-
-        Args:
-            i2Ri1_computed: computed relative rotation.
-            i2Ui1_computed: computed relative translation direction.
-            i2Ti1_expected: expected relative pose.
-
-        Returns:
-            Rotation error.
-            Unit translation error.
-        """
-
-        R_error = comp_utils.compute_relative_rotation_angle(
-            i2Ri1_computed, i2Ti1_expected.rotation()
-        )
-
-        U_error = comp_utils.compute_relative_unit_translation_angle(
-            i2Ui1_computed, Unit3(i2Ti1_expected.translation())
-        )
-
-        logging.debug(
-            "[Two View Estimator] Relative rotation error %f", R_error
-        )
-        logging.debug(
-            "[Two View Estimator] Relative unit-translation error %f", U_error
-        )
-
-        return (R_error, U_error)
-
-    def create_computation_graph(
-        self,
-        keypoints_i1_graph: Delayed,
-        keypoints_i2_graph: Delayed,
-        descriptors_i1_graph: Delayed,
-        descriptors_i2_graph: Delayed,
-        camera_intrinsics_i1_graph: Delayed,
-        camera_intrinsics_i2_graph: Delayed,
-        exact_intrinsics: bool = True,
-        i2Ti1_expected_graph: Optional[Delayed] = None,
-    ) -> Tuple[Delayed, Delayed, Delayed, Optional[Delayed], Optional[Delayed]]:
-        """Create delayed tasks for matching and verification.
-
-        Args:
-            keypoints_i1_graph: keypoints for image i1.
-            keypoints_i2_graph: keypoints for image i2.
-            descriptors_i1_graph: corr. descriptors for image i1.
-            descriptors_i2_graph: corr. descriptors for image i2.
-            camera_intrinsics_i1_graph: intrinsics for camera i1.
-            camera_intrinsics_i2_graph: intrinsics for camera i2.
-            exact_intrinsics (optional): flag to use intrinsics as exact.
-                                         Defaults to True.
-            i2Ti1_expected_graph (optional): ground truth relative pose, used
-                                             for evaluation if available.
-                                             Defaults to None.
-
-        Returns:
-            Computed relative rotation wrapped as Delayed.
-            Computed relative translation direction wrapped as Delayed.
-            Indices of verified correspondences wrapped as Delayed.
-            Error in relative rotation wrapped as Delayed
-            Error in relative translation direction wrapped as Delayed.
-        """
-
-        # graph for matching to obtain putative correspondences
-        corr_idxs_graph = self.matcher.create_computation_graph(
-            descriptors_i1_graph, descriptors_i2_graph
-        )
-
-        # verification on putative correspondences to obtain relative pose
-        # and verified correspondences
-        (
-            i2Ri1_graph,
-            i2Ui1_graph,
-            v_corr_idxs_graph,
-        ) = self.verifier.create_computation_graph(
-            keypoints_i1_graph,
-            keypoints_i2_graph,
-            corr_idxs_graph,
-            camera_intrinsics_i1_graph,
-            camera_intrinsics_i2_graph,
-            exact_intrinsics,
-        )
-
-        # if we have the expected data, evaluate the computed relative pose
-        if i2Ti1_expected_graph is not None:
-            error_graphs = dask.delayed(self.__compute_metrics)(
-                i2Ri1_graph, i2Ui1_graph, i2Ti1_expected_graph
-            )
-        else:
-            error_graphs = (None, None)
-
-        return (
-            i2Ri1_graph,
-            i2Ui1_graph,
-            v_corr_idxs_graph,
-            error_graphs[0],
-            error_graphs[1],
-        )
-
-
-class MultiViewOptimizer:
-    def __init__(
-        self,
-        rot_avg_module: RotationAveragingBase,
-        trans_avg_module: TranslationAveragingBase,
-        config: Any,
-    ):
-        self.rot_avg_module = rot_avg_module
-        self.trans_avg_module = trans_avg_module
-        self.data_association_module = DataAssociation(
-            config.reproj_error_thresh,
-            config.min_track_len,
-            config.triangulation_mode,
-            config.num_ransac_hypotheses,
-        )
-        self.ba_optimizer = BundleAdjustmentOptimizer()
-
-    def create_computation_graph(
-        self,
-        num_images: int,
-        keypoints_graph: List[Delayed],
-        i2Ri1_graph: Dict[Tuple[int, int], Delayed],
-        i2Ui1_graph: Dict[Tuple[int, int], Delayed],
-        v_corr_idxs_graph: Dict[Tuple[int, int], Delayed],
-        intrinsics_graph: List[Delayed],
-    ) -> Tuple[Delayed, Delayed]:
-        # prune the graph to a single connected component.
-        pruned_graph = dask.delayed(self.select_largest_connected_component)(
-            i2Ri1_graph, i2Ui1_graph
-        )
-
-        pruned_i2Ri1_graph = pruned_graph[0]
-        pruned_i2Ui1_graph = pruned_graph[1]
-
-        wRi_graph = self.rot_avg_module.create_computation_graph(
-            num_images, pruned_i2Ri1_graph
-        )
-
-        wti_graph = self.trans_avg_module.create_computation_graph(
-            num_images, pruned_i2Ui1_graph, wRi_graph
-        )
-
-        init_cameras_graph = dask.delayed(self.init_cameras)(
-            wRi_graph, wti_graph, intrinsics_graph
-        )
-
-        ba_input_graph = self.data_association_module.create_computation_graph(
-            init_cameras_graph, v_corr_idxs_graph, keypoints_graph
-        )
-
-        ba_result_graph = self.ba_optimizer.create_computation_graph(
-            ba_input_graph
-        )
-
-        return ba_input_graph, ba_result_graph
-
-    @classmethod
-    def select_largest_connected_component(
-        cls,
-        rotations: Dict[Tuple[int, int], Optional[Rot3]],
-        unit_translations: Dict[Tuple[int, int], Optional[Unit3]],
-    ) -> Tuple[Dict[Tuple[int, int], Rot3], Dict[Tuple[int, int], Unit3]]:
-        """Process the graph of image indices with Rot3s/Unit3s defining edges,
-        and select the largest connected component."""
-
-        input_edges = [k for (k, v) in rotations.items() if v is not None]
-
-        # create a graph from all edges which have an essential matrix
-        result_graph = nx.Graph()
-        result_graph.add_edges_from(input_edges)
-
-        # get the largest connected components
-        largest_cc = max(nx.connected_components(result_graph), key=len)
-        result_subgraph = result_graph.subgraph(largest_cc).copy()
-
-        # get the remaining edges and construct the dictionary back
-        pruned_edges = list(result_subgraph.edges())
-
-        # as the edges are non-directional, they might have flipped and should
-        # be corrected
-        selected_edges = []
-        for i1, i2 in pruned_edges:
-            if (i1, i2) in rotations:
-                selected_edges.append((i1, i2))
-            else:
-                selected_edges.append((i2, i1))
-
-        # return the subset of original input
-        return (
-            {k: rotations[k] for k in selected_edges},
-            {k: unit_translations[k] for k in selected_edges},
-        )
-
-    @classmethod
-    def init_cameras(
-        cls,
-        wRi_list: List[Optional[Rot3]],
-        wti_list: List[Optional[Unit3]],
-        intrinsics_list: List[Cal3Bundler],
-    ) -> Dict[int, PinholeCameraCal3Bundler]:
-        """Generate camera from valid rotations and unit-translations."""
-
-        cameras = {}
-
-        for idx, (wRi, wti) in enumerate(zip(wRi_list, wti_list)):
-            if wRi is not None and wti is not None:
-                cameras[idx] = PinholeCameraCal3Bundler(
-                    Pose3(wRi, wti), intrinsics_list[idx]
-                )
-
-        return cameras
-
-
-=======
->>>>>>> cb8fe0eb
 class SceneOptimizer:
     """Wrapper combining different modules to run the whole pipeline on a
     loader."""
@@ -336,131 +90,6 @@
         self._save_bal_files = config.save_bal_files
         self._config = config
 
-<<<<<<< HEAD
-    def __visualize_twoview_correspondences(
-        self,
-        image_i1_graph: Delayed,
-        image_i2_graph: Delayed,
-        corr_idxs_graph: Delayed,
-        keypoints_i1_graph: Delayed,
-        keypoints_i2_graph: Delayed,
-        file_name: str,
-    ) -> None:
-        plot_img = viz_utils.plot_twoview_correspondences(
-            image_i1_graph,
-            image_i2_graph,
-            keypoints_i1_graph,
-            keypoints_i2_graph,
-            corr_idxs_graph,
-        )
-
-        io_utils.save_image(plot_img, file_name)
-
-    def __visualize_sfm_data(self, sfm_data: Delayed, folder_name: str) -> None:
-        fig = plt.figure()
-        ax = fig.gca(projection="3d")
-
-        viz_utils.plot_sfm_data_3d(sfm_data, ax)
-        viz_utils.set_axes_equal(ax)
-
-        # save the 3D plot in the original view
-        fig.savefig(os.path.join(folder_name, "3d.png"))
-
-        # save the BEV representation
-        default_camera_elevation = 100  # in metres above ground
-        ax.view_init(azim=0, elev=default_camera_elevation)
-        fig.savefig(os.path.join(folder_name, "bev.png"))
-
-        plt.close(fig)
-
-    def __visualize_camera_poses(
-        self,
-        pre_ba_sfm_data: Delayed,
-        post_ba_sfm_data: Delayed,
-        gt_pose_graph: Optional[List[Delayed]],
-        folder_name: str,
-    ) -> None:
-        # extract camera poses
-        pre_ba_poses = []
-        for i in range(pre_ba_sfm_data.number_cameras()):
-            pre_ba_poses.append(pre_ba_sfm_data.camera(i).pose())
-
-        post_ba_poses = []
-        for i in range(post_ba_sfm_data.number_cameras()):
-            post_ba_poses.append(post_ba_sfm_data.camera(i).pose())
-
-        fig = plt.figure()
-        ax = fig.gca(projection="3d")
-
-        viz_utils.plot_poses_3d(pre_ba_poses, ax, center_marker_color="c")
-        viz_utils.plot_poses_3d(post_ba_poses, ax, center_marker_color="k")
-        if gt_pose_graph is not None:
-            gt_pose_graph = comp_utils.align_poses(gt_pose_graph, post_ba_poses)
-            viz_utils.plot_poses_3d(gt_pose_graph, ax, center_marker_color="m")
-
-        # save the 3D plot in the original view
-        fig.savefig(os.path.join(folder_name, "poses_3d.png"))
-
-        # save the BEV representation
-        default_camera_elevation = 100  # in metres above ground
-        ax.view_init(azim=0, elev=default_camera_elevation)
-        fig.savefig(os.path.join(folder_name, "poses_bev.png"))
-
-        plt.close(fig)
-
-    def __write_sfmdata_to_disk(
-        self, sfm_data: SfmData, save_fpath: str
-    ) -> None:
-        """Write SfmData object as a "Bundle Adjustment in the Large" (BAL) file
-        See https://grail.cs.washington.edu/projects/bal/ for more details on the format.
-        """
-        gtsam.writeBAL(save_fpath, sfm_data)
-
-    def __aggregate_frontend_metrics(
-        self, rot3_errors: List[float], unit3_errors: List[float]
-    ) -> None:
-        """Aggregate the front-end metrics to log summary statistics.
-
-        Args:
-            rot3_errors: angular errors in rotations.
-            unit3_errors: angular errors in unit-translations.
-        """
-        # TODO: fix the types
-        num_entries = len(rot3_errors)
-
-        rot3_errors = np.array(rot3_errors)
-        unit3_errors = np.array(unit3_errors)
-
-        # compute pose errors by picking the max error
-        pose_errors = np.maximum(rot3_errors, unit3_errors)
-
-        # check errors against the threshold
-        angular_err_threshold = self._config.pose_angular_error_thresh
-
-        success_count_rot3 = np.sum(rot3_errors < angular_err_threshold)
-        success_count_unit3 = np.sum(unit3_errors < angular_err_threshold)
-        success_count_pose = np.sum(pose_errors < angular_err_threshold)
-
-        logging.debug(
-            "[Two view optimizer] [Summary] Rotation success: %d/%d",
-            success_count_rot3,
-            num_entries,
-        )
-
-        logging.debug(
-            "[Two view optimizer] [Summary] Translation success: %d/%d",
-            success_count_unit3,
-            num_entries,
-        )
-
-        logging.debug(
-            "[Two view optimizer] [Summary] Pose success: %d/%d",
-            success_count_pose,
-            num_entries,
-        )
-
-=======
->>>>>>> cb8fe0eb
     def create_computation_graph(
         self,
         num_images: int,
@@ -539,15 +168,15 @@
                     )
                 )
 
-<<<<<<< HEAD
         # aggregate metrics for frontend
         if gt_pose_graph is not None:
             auxiliary_graph_list.append(
-                dask.delayed(self.__aggregate_frontend_metrics)(
-                    frontend_rot3_errors, frontend_unit3_errors
-                )
-            )
-=======
+                dask.delayed(aggregate_frontend_metrics)(
+                    frontend_rot3_errors,
+                    frontend_unit3_errors,
+                    self._config.pose_angular_error_thresh,
+                )
+            )
         # as visualization tasks are not to be provided to the user, we create a
         # dummy computation of concatenating viz tasks with the output graph,
         # forcing computation of viz tasks. Doing this here forces the
@@ -556,7 +185,6 @@
             keypoints_graph_list, auxiliary_graph_list
         )[0]
         auxiliary_graph_list = []
->>>>>>> cb8fe0eb
 
         (
             ba_input_graph,
@@ -615,15 +243,9 @@
             )
 
         # as visualization tasks are not to be provided to the user, we create a
-<<<<<<< HEAD
-        # dummy computation of concatenating aux tasks with the output graph,
-        # forcing computation of aux tasks
-        output_graph = dask.delayed(lambda x, y: [x] + y)(
-=======
         # dummy computation of concatenating viz tasks with the output graph,
         # forcing computation of viz tasks
         output_graph = dask.delayed(lambda x, y: (x, y))(
->>>>>>> cb8fe0eb
             ba_output_graph, auxiliary_graph_list
         )
 
@@ -741,6 +363,50 @@
     gtsam.writeBAL(save_fpath, sfm_data)
 
 
+def aggregate_frontend_metrics(
+    rot3_errors: List[float],
+    unit3_errors: List[float],
+    angular_err_threshold: float,
+) -> None:
+    """Aggregate the front-end metrics to log summary statistics.
+
+    Args:
+        rot3_errors: angular errors in rotations.
+        unit3_errors: angular errors in unit-translations.
+    """
+    # TODO: fix the types
+    num_entries = len(rot3_errors)
+
+    rot3_errors = np.array(rot3_errors)
+    unit3_errors = np.array(unit3_errors)
+
+    # compute pose errors by picking the max error
+    pose_errors = np.maximum(rot3_errors, unit3_errors)
+
+    # check errors against the threshold
+    success_count_rot3 = np.sum(rot3_errors < angular_err_threshold)
+    success_count_unit3 = np.sum(unit3_errors < angular_err_threshold)
+    success_count_pose = np.sum(pose_errors < angular_err_threshold)
+
+    logging.debug(
+        "[Two view optimizer] [Summary] Rotation success: %d/%d",
+        success_count_rot3,
+        num_entries,
+    )
+
+    logging.debug(
+        "[Two view optimizer] [Summary] Translation success: %d/%d",
+        success_count_unit3,
+        num_entries,
+    )
+
+    logging.debug(
+        "[Two view optimizer] [Summary] Pose success: %d/%d",
+        success_count_pose,
+        num_entries,
+    )
+
+
 if __name__ == "__main__":
     loader = FolderLoader(
         os.path.join("tests", "data", "set1_lund_door"), image_extension="JPG"
