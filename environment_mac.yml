--- conflicted
+++ resolved
@@ -40,16 +40,10 @@
   - plotly=4.14.3
   - tabulate
   - pip:
-<<<<<<< HEAD
+    - open3d # conda-forge version does not support M1 Macs. 
     - opencv-python>=4.5.4.58 # pypi has a more recent distribution than conda-forge
     - pydegensac
     - colour
     - argoverse @ git+https://github.com/argoai/argoverse-api.git@master
     - trimesh[easy]
-=======
-    - open3d # conda-forge version does not support M1 Macs. 
-    - pydegensac
-    - colour
-    - trimesh[easy]
-    - pycolmap>=0.1.0
->>>>>>> dd555c51
+    - pycolmap>=0.1.0