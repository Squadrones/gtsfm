--- conflicted
+++ resolved
@@ -40,18 +40,9 @@
   # visualization
   - open3d
   - pip:
-<<<<<<< HEAD
     - opencv-python>=4.5.4.58
     - pydegensac
     - colour
     - pycolmap
-    - argoverse @ git+https://github.com/argoai/argoverse-api.git@master
     - trimesh[easy]
-=======
-      - opencv-python>=4.5.4.58
-      - pydegensac
-      - colour
-      - pycolmap
-      - trimesh[easy]
-      - argoverse @ git+https://github.com/argoai/argoverse-api.git@master
->>>>>>> ab355c4f
+    - argoverse @ git+https://github.com/argoai/argoverse-api.git@master