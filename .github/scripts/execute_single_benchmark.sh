--- conflicted
+++ resolved
@@ -42,8 +42,6 @@
 elif [ "$DATASET_NAME" == "palace-fine-arts-281" ]; then
   WGET_URL1=http://vision.maths.lth.se/calledataset/fine_arts_palace/fine_arts_palace.zip
   WGET_URL2=http://vision.maths.lth.se/calledataset/fine_arts_palace/data.mat
-  echo $WGET_URL1
-  echo $WGET_URL2
 
 elif [ "$DATASET_NAME" == "2011205_rc3" ]; then
   WGET_URL1=https://www.dropbox.com/s/q02mgq1unbw068t/2011205_rc3.zip
@@ -58,15 +56,12 @@
 
 elif [ "$DATASET_SRC" == "wget" ]; then
   echo "Downloading ${DATASET_NAME} with WGET"
-<<<<<<< HEAD
-  wget $WGET_URL1
+  retry 3 wget $WGET_URL1
   if [ ! -z "$WGET_URL2" ]; then
-    wget $WGET_URL2
+    retry 3 wget $WGET_URL2
   fi
-=======
-  retry 3 wget $WGET_URL1
-  retry 3 wget $WGET_URL2
->>>>>>> 5f2112bc
+  echo $WGET_URL1
+  echo $WGET_URL2
 fi
 
 # Extract the data, configure arguments for runner.
@@ -83,7 +78,7 @@
   COLMAP_FILES_DIRPATH=skydio-32/colmap_crane_mast_32imgs
   IMAGES_DIR=skydio-32/images
 
-elif [ "$DATASET_NAME" == "palace-fine-arts-281" ]; then \
+elif [ "$DATASET_NAME" == "palace-fine-arts-281" ]; then 
   mkdir palace-fine-arts-281
   unzip -qq fine_arts_palace.zip -d palace-fine-arts-281/images
   mv data.mat palace-fine-arts-281/
