--- conflicted
+++ resolved
@@ -92,11 +92,7 @@
 
 To visualize the result using Open3D, run:
 ```bash
-<<<<<<< HEAD
 python gtsfm/visualization/view_scene.py --rendering_library open3d --rendering_style point
-=======
-python gtsfm/visualization/view_scene.py --point_rendering_mode point
->>>>>>> 7755c0de
 ```
 
 For users that are working with the same dataset repeatedly, we provide functionality to cache front-end results for 
