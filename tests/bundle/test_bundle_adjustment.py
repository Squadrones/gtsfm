--- conflicted
+++ resolved
@@ -27,7 +27,8 @@
         expected_mean_track_length = 2.7142857142857144
         expected_median_track_length = 3.0
 
-        test_obj = BundleAdjustmentOptimizer(shared_calib=False)
+        output_reproj_error_thresh = 100
+        test_obj = BundleAdjustmentOptimizer(output_reproj_error_thresh, shared_calib=False)
 
         computed_result = test_obj.run(EXAMPLE_DATA)
 
@@ -37,20 +38,14 @@
             expected_error, computed_result.total_reproj_error, atol=1e-2, rtol=1e-2,
         )
 
-<<<<<<< HEAD
         np.testing.assert_allclose(
             mean_track_length, expected_mean_track_length, atol=1e-2, rtol=1e-2,
         )
-=======
-        output_reproj_error_thresh = 100
-        self.obj = BundleAdjustmentOptimizer(output_reproj_error_thresh)
->>>>>>> d57f5191
 
         np.testing.assert_allclose(
             median_track_length, expected_median_track_length, atol=1e-2, rtol=1e-2,
         )
 
-<<<<<<< HEAD
     def test_simple_scene_with_shared_calibration(self):
         """Test the simple scene w/ shared calibration across all camera using the `run` API.
 
@@ -61,7 +56,8 @@
         expected_mean_track_length = 2.7142857142857144
         expected_median_track_length = 3.0
 
-        test_obj = BundleAdjustmentOptimizer(shared_calib=True)
+        output_reproj_error_thresh = 100
+        test_obj = BundleAdjustmentOptimizer(output_reproj_error_thresh, shared_calib=True)
 
         computed_result = test_obj.run(EXAMPLE_DATA)
         (mean_track_length, median_track_length,) = computed_result.gtsfm_data.get_track_length_statistics()
@@ -77,16 +73,6 @@
         np.testing.assert_allclose(
             median_track_length, expected_median_track_length, atol=1e-2, rtol=1e-2,
         )
-=======
-    # def test_simple_scene(self):
-    #     """Test the simple scene using the `run` API."""
-
-    #     computed_result = self.obj.run(self.test_data)
-
-    #     expected_error = 0.046137573704557046
-
-    #     self.assertTrue(np.isclose(expected_error, computed_result.total_reproj_error, atol=1e-2, rtol=1e-2))
->>>>>>> d57f5191
 
     def test_create_computation_graph(self):
         """Test the simple scene as dask computation graph."""
